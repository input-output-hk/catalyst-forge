--- conflicted
+++ resolved
@@ -24,19 +24,6 @@
 var cli struct {
 	cmds.GlobalArgs
 
-<<<<<<< HEAD
-	Deploy   cmds.DeployCmd   `cmd:"" help:"Deploy a project."`
-	Dump     cmds.DumpCmd     `cmd:"" help:"Dumps a project's blueprint to JSON."`
-	Devx     cmds.DevX        `cmd:"" help:"Reads a forge markdown file and executes a command."`
-	CI       cmds.CICmd       `cmd:"" help:"Simulate a CI run."`
-	Release  cmds.ReleaseCmd  `cmd:"" help:"Release a project."`
-	Run      cmds.RunCmd      `cmd:"" help:"Run an Earthly target."`
-	Scan     cmds.ScanCmd     `cmd:"" help:"Scan for Earthfiles."`
-	Secret   cmds.SecretCmd   `cmd:"" help:"Manage secrets."`
-	Tag      cmds.TagCmd      `cmd:"" help:"Generate a tag for a project."`
-	Validate cmds.ValidateCmd `cmd:"" help:"Validates a project."`
-	Version  VersionCmd       `cmd:"" help:"Print the version."`
-=======
 	Deploy   cmds.DeployCmd   `kong:"cmd" help:"Deploy a project."`
 	Dump     cmds.DumpCmd     `kong:"cmd" help:"Dumps a project's blueprint to JSON."`
 	CI       cmds.CICmd       `kong:"cmd" help:"Simulate a CI run."`
@@ -48,7 +35,6 @@
 	Version  VersionCmd       `kong:"cmd" help:"Print the version."`
 
 	InstallCompletions kongplete.InstallCompletions `cmd:"" help:"install shell completions"`
->>>>>>> 6ab15e2c
 }
 
 type VersionCmd struct{}
