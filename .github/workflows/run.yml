on:
  workflow_call:
    inputs:
      earthfiles:
        description: |
          A JSON list of Earthfile paths+targets to run
        required: true
        type: string
      forge_version:
        description: |
          The version of the forge CLI to install (use 'local' for testing)
        required: true
        type: string
      local:
        description: Forces local mode
        required: false
        type: string
        default: "false"
      target_args:
        description: Extra arguments to pass to the target (if command is "run")
        required: false
        type: string
        default: ""
      verbosity:
        description: The verbosity level to use
        required: false
        type: string
        default: "info"
    secrets:
      earthly_token:
        description: Optional Earthly token used to login to Earthly cloud during local builds of Forge CLI
        required: false

jobs:
  run:
    name: ${{ matrix.earthfile }}
    runs-on: ubuntu-latest
    strategy:
      fail-fast: false
      matrix:
        earthfile: ${{ fromJson(inputs.earthfiles) }}
    steps:
      - uses: actions/checkout@v4
      - name: Install Forge
        uses: input-output-hk/catalyst-forge/actions/install@ci/v1.7.3
        if: ${{ inputs.forge_version != 'local' }}
        with:
          version: ${{ inputs.forge_version }}
      - name: Install Local Forge
<<<<<<< HEAD
        uses: input-output-hk/catalyst-forge/actions/install-local@ci/v1.7.3
=======
        id: install-local
        uses: input-output-hk/catalyst-forge/actions/install-local@master
>>>>>>> 71b9e2c1
        if: ${{ inputs.forge_version == 'local' }}
        with:
          earthly_token: ${{ secrets.earthly_token }}
      - name: Check forge version
        id: local
        run: |
          forge version

          if [[ "${{ inputs.forge_version }}" == "local" ]]; then
            echo "skip=true" >> $GITHUB_OUTPUT
          else
            echo "skip=false" >> $GITHUB_OUTPUT
          fi
      - name: Setup CI
        uses: input-output-hk/catalyst-forge/actions/setup@ci/v1.7.3
        with:
          skip_earthly_install: ${{ steps.install-local.outputs.cache-hit == false }}
          skip_earthly_satellite: ${{ steps.install-local.outputs.cache-hit == false }}
      - name: Run
        uses: input-output-hk/catalyst-forge/actions/run@ci/v1.7.3
        with:
          command: run
          args: ${{ matrix.earthfile }}
          local: ${{ inputs.local }}
          target_args: ${{ inputs.target_args }}
          verbosity: ${{ inputs.verbosity }}
        env:
          GITHUB_TOKEN: ${{ secrets.GITHUB_TOKEN }}<|MERGE_RESOLUTION|>--- conflicted
+++ resolved
@@ -47,12 +47,8 @@
         with:
           version: ${{ inputs.forge_version }}
       - name: Install Local Forge
-<<<<<<< HEAD
-        uses: input-output-hk/catalyst-forge/actions/install-local@ci/v1.7.3
-=======
         id: install-local
         uses: input-output-hk/catalyst-forge/actions/install-local@master
->>>>>>> 71b9e2c1
         if: ${{ inputs.forge_version == 'local' }}
         with:
           earthly_token: ${{ secrets.earthly_token }}
