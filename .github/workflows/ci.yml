--- conflicted
+++ resolved
@@ -139,23 +139,6 @@
       local: ${{ inputs.local }}
       skip_output: true
       verbosity: ${{ inputs.verbosity }}
-<<<<<<< HEAD
-    secrets:
-      earthly_token: ${{ secrets.earthly_token }}
-
-  nightly:
-    uses: input-output-hk/catalyst-forge/.github/workflows/run.yml@ci/v1.9.0
-    needs: [discover, check, build, package]
-    if: (fromJson(needs.discover.outputs.earthfiles)['^nightly(-.*)?$'] != null) && !failure() && !cancelled() && inputs.nightly == true
-    with:
-      earthfiles: ${{ toJson(fromJson(needs.discover.outputs.earthfiles)['^nightly(-.*)?$']) }}
-      forge_version: ${{ inputs.forge_version }}
-      local: ${{ inputs.local }}
-      verbosity: ${{ inputs.verbosity }}
-    secrets:
-      earthly_token: ${{ secrets.earthly_token }}
-=======
->>>>>>> 824a3f43
 
   release:
     uses: input-output-hk/catalyst-forge/.github/workflows/release.yml@ci/v1.9.0
