--- conflicted
+++ resolved
@@ -65,25 +65,15 @@
 
 // DeployerConfig is the configuration for a Deployer.
 type DeployerConfig struct {
-<<<<<<< HEAD
-	Git     DeployerConfigGit `json:"git"`
-	RootDir string            `json:"root_dir"`
-=======
 	// Git is the configuration for the GitOps repository.
 	Git DeployerConfigGit
 
 	// RootDir is the root directory in the GitOps repository to deploy to.
 	RootDir string
->>>>>>> 2e5a1035
 }
 
 // DeployerConfigGit is the configuration for the GitOps repository.
 type DeployerConfigGit struct {
-<<<<<<< HEAD
-	Creds common.Secret `json:"creds"`
-	Ref   string        `json:"ref"`
-	Url   string        `json:"url"`
-=======
 	// Creds is the credentials to use for the GitOps repository.
 	Creds common.Secret
 
@@ -92,7 +82,6 @@
 
 	// Url is the URL of the GitOps repository.
 	Url string
->>>>>>> 2e5a1035
 }
 
 // Deployer performs GitOps deployments for projects.
@@ -336,27 +325,6 @@
 	}
 }
 
-// NewCustomDeployer creates a new Deployer with custom dependencies.
-func NewCustomDeployer(
-	cfg DeployerConfig,
-	ctx *cue.Context,
-	fs afero.Fs,
-	gen generator.Generator,
-	logger *slog.Logger,
-	remote remote.GitRemoteInteractor,
-	ss secrets.SecretStore,
-) Deployer {
-	return Deployer{
-		cfg:    cfg,
-		ctx:    ctx,
-		fs:     fs,
-		gen:    gen,
-		logger: logger,
-		remote: remote,
-		ss:     ss,
-	}
-}
-
 // NewDeployerConfigFromProject creates a DeployerConfig from a project.
 func NewDeployerConfigFromProject(p *project.Project) DeployerConfig {
 	return DeployerConfig{
